import numpy as np

import jax
import jax.numpy as jnp
import jax.ops as ops

from jax.lax import scan, cond, switch
from numpyro.util import identity

import numpyro.distributions as dist


# returns multiplier on the rows of the contact matrix over time for one country
def country_impact(
    beta: np.float64,  # 2
    dip_rdeff_local: float,
    upswing_timeeff_reduced_local: np.float64,  # 1D
    # N2: int,  # num of days
    # A: int,  # num of ages
    # A_CHILD: int,  # num of children ages
    AGE_CHILD: np.int64,  # A_CHILD
    # COVARIATES_N: int,
    covariates_local: np.float64,  # 3 x N2 x A
    upswing_age_rdeff_local: np.float64,  # A
    upswing_timeeff_map_local: np.int64,  # N2
) -> np.float64:  # N2 x A
    # scaling of contacts after intervention effect on day t in location m

    # define multipliers for contacts in each location
    impact_intv = (beta[1] + upswing_age_rdeff_local) * covariates_local[2]

    # expand upswing time effect
    impact_intv *= upswing_timeeff_reduced_local[upswing_timeeff_map_local][:, None]

    # add other coeff*predictors
    impact_intv += covariates_local[0]
    impact_intv += (beta[0] + dip_rdeff_local) * covariates_local[1]

    impact_intv = jnp.exp(impact_intv)

    # impact_intv set to 1 for children
    impact_intv = ops.index_update(impact_intv, ops.index[:, AGE_CHILD], 1.,
                                   indices_are_sorted=True, unique_indices=True)

    return impact_intv


def country_EcasesByAge(
    # parameters
    R0_local: float,
    e_cases_N0_local: float,
    log_relsusceptibility_age: np.float64,  # A
    impact_intv_children_effect: float,
    impact_intv_onlychildren_effect: float,
    impact_intv: np.float64,  # N2 x A
    # data
    N0: int,
    elementary_school_reopening_idx_local: int,
    N2: int,
    SCHOOL_STATUS_local: np.float64,  # N2
    A: int,
    A_CHILD: int,
    SI_CUT: int,
    wkend_mask_local: np.bool,  # N2 - N0
    avg_cntct_local: float,
    cntct_weekends_mean_local: np.float64,  # A x A
    cntct_weekdays_mean_local: np.float64,  # A x A
    cntct_school_closure_weekends_local: np.float64,  # A x A
    cntct_school_closure_weekdays_local: np.float64,  # A x A
    cntct_elementary_school_reopening_weekends_local: np.float64,  # A x A
    cntct_elementary_school_reopening_weekdays_local: np.float64,  # A x A
    rev_serial_interval: np.float64,  # SI_CUT
    popByAge_abs_local: np.float64,  # A
    N_init_A: int,
    init_A: np.int64,  # N_init_A
) -> np.float64:  # N2 x A

    # probability of infection given contact in location m
    rho0 = R0_local / avg_cntct_local
    rev_serial_interval *= rho0

    relsusceptibility_age = jnp.exp(log_relsusceptibility_age)

    impact_intv_children_effect_padded = jnp.concatenate([impact_intv_children_effect * jnp.ones(A_CHILD),
                                                          jnp.ones(A - A_CHILD)])
    impact_intv_onlychildren_effect_padded = jnp.concatenate([impact_intv_onlychildren_effect * jnp.ones(A_CHILD),
                                                              jnp.ones(A - A_CHILD)])

    # define body of main for loop
    def scan_body(carry, x):
        weekend_t, SCHOOL_STATUS_t = x
        E_casesByAge, E_casesByAge_sum, E_casesByAge_SI_CUT, t = carry

        # add term to cumulative sum
        E_casesByAge_sum = E_casesByAge_sum + E_casesByAge[t-1]
        # basically "roll left and append most recent time slice at right"
        E_casesByAge_SI_CUT = jnp.concatenate([E_casesByAge_SI_CUT[1:], E_casesByAge[None, t-1]])

        prop_susceptibleByAge = 1.0 - E_casesByAge_sum / popByAge_abs_local
        prop_susceptibleByAge = jnp.maximum(0.0, prop_susceptibleByAge)

        # this convolution is effectively zero padded on the left
        tmp_row_vector_A_no_impact_intv = rev_serial_interval @ E_casesByAge_SI_CUT
        tmp_row_vector_A = impact_intv[t] * tmp_row_vector_A_no_impact_intv

        # choose weekend/weekday contact matrices
        cntct_mean_local, cntct_elementary_school_reopening_local, cntct_school_closure_local = cond(
            weekend_t,
            (cntct_weekends_mean_local,
             cntct_elementary_school_reopening_weekends_local,
             cntct_school_closure_weekends_local),
            identity,
            (cntct_weekdays_mean_local,
             cntct_elementary_school_reopening_weekdays_local,
             cntct_school_closure_weekdays_local),
            identity)

        def school_open(dummy):
            return tmp_row_vector_A_no_impact_intv[:, None], cntct_mean_local[:, :A_CHILD],\
                   tmp_row_vector_A_no_impact_intv[:A_CHILD, None], cntct_mean_local[:A_CHILD, A_CHILD:],\
                   tmp_row_vector_A[A_CHILD:, None], cntct_mean_local[A_CHILD:, A_CHILD:],\
                   impact_intv[t, A_CHILD:]

        def school_reopen(dummy):
<<<<<<< HEAD
            impact_intv_children_effect_padded = jnp.concatenate(
                [impact_intv_children_effect * jnp.ones(A_CHILD), jnp.ones(A - A_CHILD)])
            impact_intv_onlychildren_effect_padded = jnp.concatenate(
                [impact_intv_onlychildren_effect * jnp.ones(A_CHILD), jnp.ones(A - A_CHILD)])

            return ((tmp_row_vector_A * impact_intv_children_effect_padded
                    * impact_intv_onlychildren_effect_padded)[:, None],
                    cntct_elementary_school_reopening_local[:, :A_CHILD] * impact_intv_children_effect,
                    tmp_row_vector_A[:A_CHILD, None] * impact_intv_children_effect,
                    cntct_elementary_school_reopening_local[:A_CHILD, A_CHILD:] * impact_intv[t, A_CHILD:],
                    tmp_row_vector_A[A_CHILD:, None],
                    cntct_elementary_school_reopening_local[A_CHILD:, A_CHILD:] * impact_intv[t, A_CHILD:],
                    jnp.ones(A - A_CHILD))
=======
            return (tmp_row_vector_A * impact_intv_children_effect_padded * impact_intv_onlychildren_effect_padded)[:, None],\
                   cntct_elementary_school_reopening_local[:, :A_CHILD] * impact_intv_children_effect,\
                   tmp_row_vector_A[:A_CHILD, None] * impact_intv_children_effect,\
                   cntct_elementary_school_reopening_local[:A_CHILD, A_CHILD:] * impact_intv[t, A_CHILD:],\
                   tmp_row_vector_A[A_CHILD:, None],\
                   cntct_elementary_school_reopening_local[A_CHILD:, A_CHILD:] * impact_intv[t, A_CHILD:],\
                   jnp.ones(A - A_CHILD)
>>>>>>> 6118dc11

        def school_closed(dummy):
            return tmp_row_vector_A_no_impact_intv[:, None], cntct_school_closure_local[:, :A_CHILD],\
                   tmp_row_vector_A_no_impact_intv[:A_CHILD, None], cntct_school_closure_local[:A_CHILD, A_CHILD:],\
                   tmp_row_vector_A[A_CHILD:, None], cntct_school_closure_local[A_CHILD:, A_CHILD:],\
                   impact_intv[t, A_CHILD:]

        # branch_idx controls which of the three school branches we should follow in this iteration
        # 0 => school_open     1 => school_reopen     2 => school_closed
        branch_idx = 2 * (SCHOOL_STATUS_t).astype(jnp.int32) \
            + (t >= elementary_school_reopening_idx_local).astype(jnp.int32)
        contact_inputs = switch(branch_idx, [school_open, school_reopen, school_closed], None)
        col1_left, col1_right, col2_topleft, col2_topright, col2_bottomleft, \
            col2_bottomright, impact_intv_adult = contact_inputs

        col1 = (col1_left.T @ col1_right)[0]
        col2 = (col2_topleft.T @ col2_topright)[0] + (col2_bottomleft.T @ col2_bottomright)[0] * impact_intv_adult
        E_casesByAge_t = jnp.concatenate([col1, col2])

        E_casesByAge_t *= prop_susceptibleByAge * relsusceptibility_age

        # update current time slice of E_casesByAge
        E_casesByAge = ops.index_update(E_casesByAge, t, E_casesByAge_t, indices_are_sorted=True, unique_indices=True)

        return (E_casesByAge, E_casesByAge_sum, E_casesByAge_SI_CUT, t + 1), None

    # expected new cases by calendar day, age, and location under self-renewal model
    # and a container to store the precomputed cases by age
    E_casesByAge = jnp.zeros((N2, A))

    # init expected cases by age and location in first N0 days
    E_casesByAge = ops.index_update(E_casesByAge, ops.index[:N0, init_A], e_cases_N0_local / N_init_A,
                                    indices_are_sorted=True, unique_indices=True)

    # initialize carry variables
    E_casesByAge_sum = E_casesByAge[:N0-1].sum(0)
    # pad with zeros on left
    E_casesByAge_SI_CUT = jnp.concatenate([jnp.zeros((SI_CUT - N0 + 1, A)), E_casesByAge[:N0 - 1]])

    init = (E_casesByAge, E_casesByAge_sum, E_casesByAge_SI_CUT, N0)
    xs = (wkend_mask_local, SCHOOL_STATUS_local[N0:])

    # execute for loop using JAX primitive scan
    E_casesByAge = scan(scan_body, init, xs, length=N2 - N0)[0][0]

    return E_casesByAge


# evaluate the line 232
# return C where C[t] = b[-t-1]...b[-1] * A[:t+1]
def circular_vecmat(b, A):
    # To construct the matrix
    #   b2  0  0
    #   b1 b2  0
    #   b0 b1 b2
    # first, we will flip + broadcasting + padding,
    #   b2 b1 b0  0  0
    #   b2 b1 b0  0  0
    #   b2 b1 b0  0  0
    # reshape(-1) + truncate + reshape,
    #   b2 b1 b0  |  0
    #    0 b2 b1  | b0
    #    0  0 b2  | b1
    # then we truncate and transpose the result.
    assert isinstance(b, np.ndarray)
    n = b.shape[0]
    B = np.pad(np.broadcast_to(b[::-1], (n, n)), ((0, 0), (0, n - 1)))
    B = B.reshape(-1)[:n * (2 * n - 2)].reshape((n, -1))[:, :n].T
    return B @ A


def country_EdeathsByAge(
    # parameters
    E_casesByAge_local: np.float64,  # N2 x A
    # data
    # N2: int,
    # A: int,
    rev_ifr_daysSinceInfection: np.float64,  # N2
    log_ifr_age_base: np.float64,  # A
    log_ifr_age_rnde_mid1_local: float,
    log_ifr_age_rnde_mid2_local: float,
    log_ifr_age_rnde_old_local: float,
) -> np.float64:  # N2 x A

    # calculate expected deaths by age and country
    E_deathsByAge = circular_vecmat(rev_ifr_daysSinceInfection[1:], E_casesByAge_local[:-1])
    E_deathsByAge = jnp.concatenate([1e-15 * E_casesByAge_local[:1], E_deathsByAge])

    E_deathsByAge *= jnp.exp(log_ifr_age_base + jnp.concatenate([
        jnp.zeros(4),
        jnp.repeat(log_ifr_age_rnde_mid1_local, 6),
        jnp.repeat(log_ifr_age_rnde_mid2_local, 4),
        jnp.repeat(log_ifr_age_rnde_old_local, 4)]))

    E_deathsByAge += 1e-15
    return E_deathsByAge


class NegBinomial2(dist.GammaPoisson):
    def __init__(self, mu, phi):
        super().__init__(phi, phi / mu)


def countries_log_dens(
    deaths_slice: np.int64,  # M x N2
    # NB: start and end are not required, it is useful for Stan map-reduce but we don't use it
    # start: int,
    # end: int,
    # parameters
    R0: np.float64,  # M
    e_cases_N0: np.float64,  # M
    beta: np.float64,  # COVARIATES_N - 1
    dip_rdeff: np.float64,  # M
    upswing_timeeff_reduced: np.float64,  # N2 x M
    timeeff_shift_age: np.float64,  # M x A
    log_relsusceptibility_age: np.float64,  # 2
    phi: float,
    impact_intv_children_effect: float,
    impact_intv_onlychildren_effect: float,
    # data
    N0: int,
    elementary_school_reopening_idx: np.int64,  # M
    N2: int,
    SCHOOL_STATUS: np.float64,  # N2 x M
    A: int,
    A_CHILD: int,
    AGE_CHILD: np.int64,  # A_CHILD
    COVARIATES_N: int,
    SI_CUT: int,
    # num_wkend_idx: np.int64,  # M
    # wkend_idx: np.int64,  # N2 x M
    wkend_mask: np.bool,  # M x N2
    upswing_timeeff_map: np.int64,  # N2 x M
    avg_cntct: np.float64,  # M
    covariates: np.float64,  # M x COVARIATES_N x N2 x A
    cntct_weekends_mean: np.float64,  # M x A x A
    cntct_weekdays_mean: np.float64,  # M x A x A
    cntct_school_closure_weekends: np.float64,  # M x A x A
    cntct_school_closure_weekdays: np.float64,  # M x A x A
    cntct_elementary_school_reopening_weekends: np.float64,  # M x A x A
    cntct_elementary_school_reopening_weekdays: np.float64,  # M x A x A
    rev_ifr_daysSinceInfection: np.float64,  # N2
    log_ifr_age_base: np.float64,  # A
    log_ifr_age_rnde_mid1: np.float64,  # M
    log_ifr_age_rnde_mid2: np.float64,  # 1M
    log_ifr_age_rnde_old: np.float64,  # M
    rev_serial_interval: np.float64,  # SI_CUT
    # epidemicStart: np.int64,  # M
    # N: np.int64,  # M
    epidemic_mask: np.bool,  # M x N2
    N_init_A: int,
    init_A: np.int64,  # N_init_A
    # A_AD: np.int64,  # M_AD
    dataByAgestart: np.int64,  # M_AD
    dataByAge_mask: np.bool,  # M_AD x N2
    dataByAge_AD_mask: np.bool,  # M_AD x N2 x A
    map_age: np.float64,  # M_AD x A x A
    deathsByAge: np.float64,  # N2 x A x M_AD
    map_country: np.int64,  # M x 2
    popByAge_abs: np.float64,  # M x A
    # ones_vector_A: np.float64,  # A
    smoothed_logcases_weeks_n: np.int64,  # M
    smoothed_logcases_week_map: np.int64,  # M x smoothed_logcases_weeks_n_max x 7
    smoothed_logcases_week_pars: np.float64,  # M x smoothed_logcases_weeks_n_max x 3
    # school_case_time_idx: np.int64,  # M x 2
    school_case_time_mask: np.bool,  # M x N2
    school_case_data: np.float64,  # M x 4
) -> float:
    lpmf = 0.

    impact_intv = jax.vmap(
        lambda dip_rdeff, upswing_timeeff_reduced, covariates, timeeff_shift_age, upswing_timeeff_map:
            country_impact(
                beta,
                dip_rdeff,
                upswing_timeeff_reduced,
                # N2,
                # A,
                # A_CHILD,
                AGE_CHILD,
                # COVARIATES_N,
                covariates,
                timeeff_shift_age,
                upswing_timeeff_map)
    )(dip_rdeff, upswing_timeeff_reduced.T, covariates, timeeff_shift_age, upswing_timeeff_map.T)

    E_casesByAge = jax.vmap(
        lambda R0, e_cases_N0, impact_intv, elementary_school_reopening_idx, SCHOOL_STATUS, wkend_mask,
        avg_cntct, cntct_weekends_mean, cntct_weekdays_mean, cntct_school_closure_weekends,
        cntct_school_closure_weekdays, cntct_elementary_school_reopening_weekends,
        cntct_elementary_school_reopening_weekdays, popByAge_abs:
        country_EcasesByAge(
                R0,
                e_cases_N0,
                log_relsusceptibility_age,
                impact_intv_children_effect,
                impact_intv_onlychildren_effect,
                impact_intv,
                N0,
                elementary_school_reopening_idx,
                N2,
                SCHOOL_STATUS,
                A,
                A_CHILD,
                SI_CUT,
                wkend_mask,
                avg_cntct,
                cntct_weekends_mean,
                cntct_weekdays_mean,
                cntct_school_closure_weekends,
                cntct_school_closure_weekdays,
                cntct_elementary_school_reopening_weekends,
                cntct_elementary_school_reopening_weekdays,
                rev_serial_interval,
                popByAge_abs,
                N_init_A,
                init_A)
    )(
        R0, e_cases_N0, impact_intv, elementary_school_reopening_idx, SCHOOL_STATUS.T, wkend_mask[:, N0:],
        avg_cntct, cntct_weekends_mean, cntct_weekdays_mean, cntct_school_closure_weekends,
        cntct_school_closure_weekdays, cntct_elementary_school_reopening_weekends,
        cntct_elementary_school_reopening_weekdays, popByAge_abs
    )

    E_deathsByAge = jax.vmap(
        lambda E_casesByAge, log_ifr_age_rnde_mid1, log_ifr_age_rnde_mid2, log_ifr_age_rnde_old:
            country_EdeathsByAge(
                E_casesByAge,
                # N2,
                # A,
                rev_ifr_daysSinceInfection,
                log_ifr_age_base,
                log_ifr_age_rnde_mid1,
                log_ifr_age_rnde_mid2,
                log_ifr_age_rnde_old)
    )(E_casesByAge, log_ifr_age_rnde_mid1, log_ifr_age_rnde_mid2, log_ifr_age_rnde_old)

    E_cases = E_casesByAge.sum(-1)  # M x N2

    E_deaths = E_deathsByAge.sum(-1)  # M x N2
    lpmf += (E_cases / 1000).sum()

    # likelihood death data this location
    # lpmf += NegBinomial2(E_deaths, phi).mask(epidemic_mask).log_prob(deaths_slice).sum()
    print(lpmf)

    # filter out countries with deaths by age data
    E_deathsByAge = E_deathsByAge[map_country[:, 0] == 1]  # M_AD x N2 x A
    # first day of data is sumulated death
    E_deathsByAge_firstday = (dataByAge_mask[..., None] * E_deathsByAge).sum(-2)  # M_AD x A
    E_deathsByAge = jax.vmap(lambda x, i, v: ops.index_update(x, i, v))(
        E_deathsByAge, dataByAgestart, E_deathsByAge_firstday)
    # after daily death
    # NB: we mask to get valid mu
    masked_mu = jnp.where(dataByAge_AD_mask, E_deathsByAge @ map_age, 1.)
    # lpmf += NegBinomial2(masked_mu, phi).mask(dataByAge_AD_mask).log_prob(jnp.moveaxis(deathsByAge, -1, 0)).sum()

    # likelihood case data this location
    M = E_cases.shape[0]
    E_casesByWeek = jnp.take_along_axis(
        E_cases, smoothed_logcases_week_map.reshape((M, -1)), -1).reshape((M, -1, 7))
    E_log_week_avg_cases = jnp.log(E_casesByWeek).mean(-1)
    """
    lpmf += jnp.where(jnp.arange(E_log_week_avg_cases.shape[1]) < smoothed_logcases_weeks_n[:, None],
                      jnp.log(dist.StudentT(smoothed_logcases_week_pars[..., 2],
                                            smoothed_logcases_week_pars[..., 0],
                                            smoothed_logcases_week_pars[..., 1])
                                  .cdf(E_log_week_avg_cases)),
                      0.).sum()
    """
    # print("student t", lpmf)
    # import pdb; pdb.set_trace()

    # likelihood school case data this location
    school_case_weights = jnp.array([1., 1., 0.8])
    school_attack_rate = (school_case_time_mask * (E_casesByAge[:, :, 1:4] @ school_case_weights)).sum(-1)
    school_attack_rate /= popByAge_abs[:, 1:4] @ school_case_weights

    # prevent over/underflow
    school_attack_rate = jnp.minimum(school_attack_rate, school_case_data[:, 2] * 4)
    """
    lpmf += jnp.where(school_case_time_mask.all(-1),
                      jnp.log(dist.Normal(school_case_data[:, [0, 2]], school_case_data[:, [1, 3]])
                                  .cdf(school_attack_rate[:, None])).sum(-1),
                      0.).sum()
    """
    print("normal", lpmf)
    return lpmf<|MERGE_RESOLUTION|>--- conflicted
+++ resolved
@@ -61,7 +61,7 @@
     A: int,
     A_CHILD: int,
     SI_CUT: int,
-    wkend_mask_local: np.bool,  # N2 - N0
+    wkend_mask_local: np.bool,  # 1D
     avg_cntct_local: float,
     cntct_weekends_mean_local: np.float64,  # A x A
     cntct_weekdays_mean_local: np.float64,  # A x A
@@ -104,16 +104,9 @@
         tmp_row_vector_A = impact_intv[t] * tmp_row_vector_A_no_impact_intv
 
         # choose weekend/weekday contact matrices
-        cntct_mean_local, cntct_elementary_school_reopening_local, cntct_school_closure_local = cond(
-            weekend_t,
-            (cntct_weekends_mean_local,
-             cntct_elementary_school_reopening_weekends_local,
-             cntct_school_closure_weekends_local),
-            identity,
-            (cntct_weekdays_mean_local,
-             cntct_elementary_school_reopening_weekdays_local,
-             cntct_school_closure_weekdays_local),
-            identity)
+        cntct_mean_local, cntct_elementary_school_reopening_local, cntct_school_closure_local = cond(weekend_t,
+            (cntct_weekends_mean_local, cntct_elementary_school_reopening_weekends_local, cntct_school_closure_weekends_local), identity,
+            (cntct_weekdays_mean_local, cntct_elementary_school_reopening_weekdays_local, cntct_school_closure_weekdays_local), identity)
 
         def school_open(dummy):
             return tmp_row_vector_A_no_impact_intv[:, None], cntct_mean_local[:, :A_CHILD],\
@@ -122,21 +115,6 @@
                    impact_intv[t, A_CHILD:]
 
         def school_reopen(dummy):
-<<<<<<< HEAD
-            impact_intv_children_effect_padded = jnp.concatenate(
-                [impact_intv_children_effect * jnp.ones(A_CHILD), jnp.ones(A - A_CHILD)])
-            impact_intv_onlychildren_effect_padded = jnp.concatenate(
-                [impact_intv_onlychildren_effect * jnp.ones(A_CHILD), jnp.ones(A - A_CHILD)])
-
-            return ((tmp_row_vector_A * impact_intv_children_effect_padded
-                    * impact_intv_onlychildren_effect_padded)[:, None],
-                    cntct_elementary_school_reopening_local[:, :A_CHILD] * impact_intv_children_effect,
-                    tmp_row_vector_A[:A_CHILD, None] * impact_intv_children_effect,
-                    cntct_elementary_school_reopening_local[:A_CHILD, A_CHILD:] * impact_intv[t, A_CHILD:],
-                    tmp_row_vector_A[A_CHILD:, None],
-                    cntct_elementary_school_reopening_local[A_CHILD:, A_CHILD:] * impact_intv[t, A_CHILD:],
-                    jnp.ones(A - A_CHILD))
-=======
             return (tmp_row_vector_A * impact_intv_children_effect_padded * impact_intv_onlychildren_effect_padded)[:, None],\
                    cntct_elementary_school_reopening_local[:, :A_CHILD] * impact_intv_children_effect,\
                    tmp_row_vector_A[:A_CHILD, None] * impact_intv_children_effect,\
@@ -144,7 +122,6 @@
                    tmp_row_vector_A[A_CHILD:, None],\
                    cntct_elementary_school_reopening_local[A_CHILD:, A_CHILD:] * impact_intv[t, A_CHILD:],\
                    jnp.ones(A - A_CHILD)
->>>>>>> 6118dc11
 
         def school_closed(dummy):
             return tmp_row_vector_A_no_impact_intv[:, None], cntct_school_closure_local[:, :A_CHILD],\
@@ -154,11 +131,9 @@
 
         # branch_idx controls which of the three school branches we should follow in this iteration
         # 0 => school_open     1 => school_reopen     2 => school_closed
-        branch_idx = 2 * (SCHOOL_STATUS_t).astype(jnp.int32) \
-            + (t >= elementary_school_reopening_idx_local).astype(jnp.int32)
+        branch_idx = 2 * (SCHOOL_STATUS_t).astype(jnp.int32) + (t >= elementary_school_reopening_idx_local).astype(jnp.int32)
         contact_inputs = switch(branch_idx, [school_open, school_reopen, school_closed], None)
-        col1_left, col1_right, col2_topleft, col2_topright, col2_bottomleft, \
-            col2_bottomright, impact_intv_adult = contact_inputs
+        col1_left, col1_right, col2_topleft, col2_topright, col2_bottomleft, col2_bottomright, impact_intv_adult = contact_inputs
 
         col1 = (col1_left.T @ col1_right)[0]
         col2 = (col2_topleft.T @ col2_topright)[0] + (col2_bottomleft.T @ col2_bottomright)[0] * impact_intv_adult
@@ -191,6 +166,7 @@
     E_casesByAge = scan(scan_body, init, xs, length=N2 - N0)[0][0]
 
     return E_casesByAge
+
 
 
 # evaluate the line 232
@@ -385,11 +361,9 @@
     E_cases = E_casesByAge.sum(-1)  # M x N2
 
     E_deaths = E_deathsByAge.sum(-1)  # M x N2
-    lpmf += (E_cases / 1000).sum()
 
     # likelihood death data this location
-    # lpmf += NegBinomial2(E_deaths, phi).mask(epidemic_mask).log_prob(deaths_slice).sum()
-    print(lpmf)
+    lpmf += NegBinomial2(E_deaths, phi).mask(epidemic_mask).log_prob(deaths_slice).sum()
 
     # filter out countries with deaths by age data
     E_deathsByAge = E_deathsByAge[map_country[:, 0] == 1]  # M_AD x N2 x A
@@ -407,16 +381,12 @@
     E_casesByWeek = jnp.take_along_axis(
         E_cases, smoothed_logcases_week_map.reshape((M, -1)), -1).reshape((M, -1, 7))
     E_log_week_avg_cases = jnp.log(E_casesByWeek).mean(-1)
-    """
     lpmf += jnp.where(jnp.arange(E_log_week_avg_cases.shape[1]) < smoothed_logcases_weeks_n[:, None],
                       jnp.log(dist.StudentT(smoothed_logcases_week_pars[..., 2],
                                             smoothed_logcases_week_pars[..., 0],
                                             smoothed_logcases_week_pars[..., 1])
                                   .cdf(E_log_week_avg_cases)),
                       0.).sum()
-    """
-    # print("student t", lpmf)
-    # import pdb; pdb.set_trace()
 
     # likelihood school case data this location
     school_case_weights = jnp.array([1., 1., 0.8])
@@ -425,11 +395,8 @@
 
     # prevent over/underflow
     school_attack_rate = jnp.minimum(school_attack_rate, school_case_data[:, 2] * 4)
-    """
     lpmf += jnp.where(school_case_time_mask.all(-1),
                       jnp.log(dist.Normal(school_case_data[:, [0, 2]], school_case_data[:, [1, 3]])
                                   .cdf(school_attack_rate[:, None])).sum(-1),
                       0.).sum()
-    """
-    print("normal", lpmf)
     return lpmf